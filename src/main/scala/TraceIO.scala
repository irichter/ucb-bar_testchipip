package testchipip

import chisel3._
import chisel3.util._

import freechips.rocketchip.subsystem.{BaseSubsystem, HasTiles}
import freechips.rocketchip.config.{Field, Config, Parameters}
import freechips.rocketchip.diplomacy.{LazyModule, AddressSet, LazyModuleImp, BundleBridgeNexus}
import freechips.rocketchip.tilelink.{TLRAM}
import freechips.rocketchip.rocket.{TracedInstruction}
import freechips.rocketchip.util._
import freechips.rocketchip.tile.{BaseTile}
import freechips.rocketchip.diplomacy.{BundleBridgeSource, BundleBroadcast, BundleBridgeNexus}

//***************************************************************************
// Extended Trace Instruction Utilities:
// Used to map TracedInstructions to their Extended version and
// used to connect the TracerV or Dromajo bridges (in FireSim and normal sim)
//***************************************************************************

case class TracedInstructionWidths(iaddr: Int, insn: Int, wdata: Int, cause: Int, tval: Int)

object TracedInstructionWidths {
  def apply(tI: ExtendedTracedInstruction): TracedInstructionWidths =
    TracedInstructionWidths(tI.iaddr.getWidth, tI.insn.getWidth, tI.wdata.getWidth, tI.cause.getWidth, tI.tval.getWidth)

  // note: the wdata is not 0 here since we can't deal with 0 width wires
  def apply(tI: TracedInstruction): TracedInstructionWidths =
    TracedInstructionWidths(tI.iaddr.getWidth, tI.insn.getWidth, 1, tI.cause.getWidth, tI.tval.getWidth)
}

class ExtendedTracedInstruction(implicit p: Parameters) extends TracedInstruction {
  val wdata = UInt(xLen.W)
}

object ExtendedTracedInstruction {
  def apply(tI: TracedInstruction): ExtendedTracedInstruction = {
    val temp = Wire(new ExtendedTracedInstruction()(tI.p))
    temp.clock := tI.clock
    temp.reset := tI.reset
    temp.valid := tI.valid
    temp.iaddr := tI.iaddr
    temp.insn := tI.insn
    temp.wdata := 0.U
    temp.priv := tI.priv
    temp.exception := tI.exception
    temp.interrupt := tI.interrupt
    temp.cause := tI.cause
    temp.tval := tI.tval

    temp
  }

  def fromVec(tis: Vec[TracedInstruction]): Vec[ExtendedTracedInstruction] = {
    val tempVec = tis.map(insn => Wire(new ExtendedTracedInstruction()(insn.p)))

    tempVec.zip(tis).foreach({ case (ext, non_ext) =>
      ext.clock     := non_ext.clock
      ext.reset     := non_ext.reset
      ext.valid     := non_ext.valid
      ext.iaddr     := non_ext.iaddr
      ext.insn      := non_ext.insn
      ext.wdata     := 0.U
      ext.priv      := non_ext.priv
      ext.exception := non_ext.exception
      ext.interrupt := non_ext.interrupt
      ext.cause     := non_ext.cause
      ext.tval      := non_ext.tval
    })
    VecInit(tempVec)
  }
}

// Hack: In a457f658a, RC added the Clocked trait to TracedInstruction, which breaks midas
// I/O token handling. The non-Clock fields of this Bundle should be factored out in rocket chip.
// For now, we create second Bundle with Clock (of type Clock) and Reset removed
class DeclockedTracedInstruction(val widths: TracedInstructionWidths) extends Bundle {
  val valid = Bool()
  val iaddr = UInt(widths.iaddr.W)
  val insn = UInt(widths.insn.W)
  val wdata = UInt(widths.wdata.W)
  val priv = UInt(3.W)
  val exception = Bool()
  val interrupt = Bool()
  val cause = UInt(widths.cause.W)
  val tval = UInt(widths.tval.W)
}

object DeclockedTracedInstruction {
  def apply(tI: ExtendedTracedInstruction): DeclockedTracedInstruction =
    new DeclockedTracedInstruction(TracedInstructionWidths(tI))

  def apply(tI: TracedInstruction): DeclockedTracedInstruction =
    new DeclockedTracedInstruction(TracedInstructionWidths(tI))

  // Generates a hardware Vec of declockedInsns
  def fromExtVec(clockedVec: Vec[ExtendedTracedInstruction]): Vec[DeclockedTracedInstruction] = {
    val declockedVec = clockedVec.map(insn => Wire(DeclockedTracedInstruction(insn.cloneType)))
    declockedVec.zip(clockedVec).foreach({ case (declocked, clocked) =>
      declocked.valid := clocked.valid
      declocked.iaddr := clocked.iaddr
      declocked.insn := clocked.insn
      declocked.wdata := clocked.wdata
      declocked.priv := clocked.priv
      declocked.exception := clocked.exception
      declocked.interrupt := clocked.interrupt
      declocked.cause := clocked.cause
      declocked.tval := clocked.tval
    })
    VecInit(declockedVec)
  }

  def fromVec(clockedVec: Vec[TracedInstruction]): Vec[DeclockedTracedInstruction] = {
    val extInstVec = ExtendedTracedInstruction.fromVec(clockedVec)
    DeclockedTracedInstruction.fromExtVec(extInstVec)
  }

  // Generates a Chisel type from that returned by a Diplomatic node's in() or .out() methods
  def fromExtNode(ports: Seq[(Vec[ExtendedTracedInstruction], Any)]): Seq[Vec[DeclockedTracedInstruction]] = ports.map({
    case (bundle, _) => Vec(bundle.length, DeclockedTracedInstruction(bundle.head.cloneType))
  })

  // Generates a Chisel type from that returned by a Diplomatic node's in() or .out() methods
  def fromNode(ports: Seq[(Vec[TracedInstruction], Any)]): Seq[Vec[DeclockedTracedInstruction]] = ports.map({
    case (bundle, _) => Vec(bundle.length, DeclockedTracedInstruction(bundle.head.cloneType))
  })
}

// A per-tile interface that pulls out the clock and reset into an enclosing
// bundle so they aren't duplicated k-ways
class TileTraceIO(val insnWidths: TracedInstructionWidths, val numInsns: Int) extends Bundle {
  val clock = Clock()
  val reset = Bool()
  val insns = Vec(numInsns, new DeclockedTracedInstruction(insnWidths))
}

// The IO matched on by the TracerV bridge: a wrapper around a heterogenous
// bag of vectors. Each entry is Vec of committed instructions
class TraceOutputTop(val widths: Seq[TracedInstructionWidths], val vecSizes: Seq[Int]) extends Bundle {
  val traces = Output(HeterogeneousBag(widths.zip(vecSizes).map({ case (w, n) => new TileTraceIO(w,n) })))
}

object TraceOutputTop {
  def apply(proto: Seq[Vec[TracedInstruction]]): TraceOutputTop =
    new TraceOutputTop(proto.map(t => TracedInstructionWidths(t.head)), proto.map(_.size))
}

//*****************************************************************
// Allow BaseTiles to have an ExtendedTracedInstruction port/bundle
//*****************************************************************

trait WithExtendedTraceport { this: BaseTile =>
  // Extended Traceport
  val extTraceSourceNode = BundleBridgeSource(() => Vec(tileParams.core.retireWidth, new ExtendedTracedInstruction()))
  val extTraceNode = BundleBroadcast[Vec[ExtendedTracedInstruction]](Some("trace"))
  extTraceNode := extTraceSourceNode
}

//**********************************************
// Trace IO Key/Traits:
// Used to enable/add the tport on the top level
//**********************************************

case class TracePortParams(
  print: Boolean = false
)

object TracePortKey extends Field[Option[TracePortParams]](None)

trait CanHaveTraceIO { this: HasTiles =>
  val module: CanHaveTraceIOModuleImp

  // Bind all the trace nodes to a BB; we'll use this to generate the IO in the imp
  val traceNexus = BundleBridgeNexus[Vec[TracedInstruction]]
  val tileTraceNodes = tiles.flatMap {
    case ext_tile: WithExtendedTraceport => None
    case tile => Some(tile)
  }.map { _.traceNode }

  val extTraceNexus = BundleBridgeNexus[Vec[ExtendedTracedInstruction]]
  val extTileTraceNodes = tiles.flatMap {
    case ext_tile: WithExtendedTraceport => Some(ext_tile)
    case tile => None
  }.map { _.extTraceNode }

  // Convert all instructions to extended type
  tileTraceNodes.foreach { traceNexus := _ }
  extTileTraceNodes.foreach { extTraceNexus := _ }
}

trait CanHaveTraceIOModuleImp extends LazyModuleImp {
  val outer: CanHaveTraceIO

<<<<<<< HEAD
  val traceIO = p(TracePortKey) map ( p => {

    // convert traceNexus signals into single lists
    val declkedPortsTypes =  DeclockedTracedInstruction.fromNode(outer.traceNexus.in) ++ DeclockedTracedInstruction.fromExtNode(outer.extTraceNexus.in)
    val declkedPorts = (outer.traceNexus.in).map {
      case (tileTrace, _) => DeclockedTracedInstruction.fromVec(tileTrace)
    } ++ (outer.extTraceNexus.in).map {
      case (tileTrace, _) => DeclockedTracedInstruction.fromExtVec(tileTrace)
    }

    // create io
    val trace_io = IO(new TraceOutputTop(declkedPortsTypes))

    // connect the traces to the top-level
    (trace_io.traces zip declkedPorts).foreach({ case (port, tileTracePort) =>
      port := tileTracePort
    })

    // conditional print
    if (p.print) {
      val traceprint = Wire(UInt(trace_io.traces.getWidth.W))
      traceprint := Cat(trace_io.traces.map(_.reverse.asUInt))
      printf("TRACEPORT: %x\n", traceprint)
=======
  val traceIO = p(TracePortKey) map ( traceParams => {
    val tio = IO(Output(TraceOutputTop(outer.traceNexus.in.map(_._1))))
    (tio.traces zip outer.traceNexus.in).foreach({ case (port, (tileTrace, _)) =>
      port.clock := tileTrace.head.clock
      port.reset := tileTrace.head.reset
      port.insns := DeclockedTracedInstruction.fromVec(tileTrace)
    })

    if (traceParams.print) {
      for ((trace, idx) <- tio.traces.zipWithIndex ) {
        withClockAndReset(trace.clock, trace.reset) {
          // The reverse is here to match the behavior the Cat used in the bridge
          printf(s"TRACEPORT ${idx}: %x\n", trace.insns.reverse.asUInt.pad(512))
        }
      }
>>>>>>> 30d44252
    }

    trace_io
  })
}
<|MERGE_RESOLUTION|>--- conflicted
+++ resolved
@@ -135,14 +135,16 @@
 }
 
 // The IO matched on by the TracerV bridge: a wrapper around a heterogenous
-// bag of vectors. Each entry is Vec of committed instructions
+// bag of vectors. Each entry is trace associated with a single tile (vector of committed instructions + clock + reset)
 class TraceOutputTop(val widths: Seq[TracedInstructionWidths], val vecSizes: Seq[Int]) extends Bundle {
   val traces = Output(HeterogeneousBag(widths.zip(vecSizes).map({ case (w, n) => new TileTraceIO(w,n) })))
 }
 
 object TraceOutputTop {
-  def apply(proto: Seq[Vec[TracedInstruction]]): TraceOutputTop =
-    new TraceOutputTop(proto.map(t => TracedInstructionWidths(t.head)), proto.map(_.size))
+  def apply(proto: Seq[Vec[TracedInstruction]], protoExt: Seq[Vec[ExtendedTracedInstruction]]): TraceOutputTop =
+    new TraceOutputTop(
+      proto.map(t => TracedInstructionWidths(t.head)) ++ protoExt.map(t => TracedInstructionWidths(t.head)),
+      proto.map(_.size) ++ protoExt.map(_.size))
 }
 
 //*****************************************************************
@@ -191,37 +193,19 @@
 trait CanHaveTraceIOModuleImp extends LazyModuleImp {
   val outer: CanHaveTraceIO
 
-<<<<<<< HEAD
-  val traceIO = p(TracePortKey) map ( p => {
-
-    // convert traceNexus signals into single lists
-    val declkedPortsTypes =  DeclockedTracedInstruction.fromNode(outer.traceNexus.in) ++ DeclockedTracedInstruction.fromExtNode(outer.extTraceNexus.in)
+  val traceIO = p(TracePortKey) map ( traceParams => {
+    val tio = IO(Output(TraceOutputTop(outer.traceNexus.in.map(_._1), outer.extTraceNexus.in.map(_._1))))
+
     val declkedPorts = (outer.traceNexus.in).map {
       case (tileTrace, _) => DeclockedTracedInstruction.fromVec(tileTrace)
     } ++ (outer.extTraceNexus.in).map {
       case (tileTrace, _) => DeclockedTracedInstruction.fromExtVec(tileTrace)
     }
 
-    // create io
-    val trace_io = IO(new TraceOutputTop(declkedPortsTypes))
-
-    // connect the traces to the top-level
-    (trace_io.traces zip declkedPorts).foreach({ case (port, tileTracePort) =>
-      port := tileTracePort
-    })
-
-    // conditional print
-    if (p.print) {
-      val traceprint = Wire(UInt(trace_io.traces.getWidth.W))
-      traceprint := Cat(trace_io.traces.map(_.reverse.asUInt))
-      printf("TRACEPORT: %x\n", traceprint)
-=======
-  val traceIO = p(TracePortKey) map ( traceParams => {
-    val tio = IO(Output(TraceOutputTop(outer.traceNexus.in.map(_._1))))
-    (tio.traces zip outer.traceNexus.in).foreach({ case (port, (tileTrace, _)) =>
+    (tio.traces zip declkedPorts).foreach({ case (port, tilePort) =>
       port.clock := tileTrace.head.clock
       port.reset := tileTrace.head.reset
-      port.insns := DeclockedTracedInstruction.fromVec(tileTrace)
+      port.insns := tilePort
     })
 
     if (traceParams.print) {
@@ -231,9 +215,8 @@
           printf(s"TRACEPORT ${idx}: %x\n", trace.insns.reverse.asUInt.pad(512))
         }
       }
->>>>>>> 30d44252
     }
 
-    trace_io
+    tio
   })
 }
