package testchipip

import chisel3._
import freechips.rocketchip.system.BaseConfig
import freechips.rocketchip.config.{Parameters, Config}
import freechips.rocketchip.tilelink._
import freechips.rocketchip.subsystem._
import freechips.rocketchip.diplomacy.{AsynchronousCrossing, ClockCrossingType}
import freechips.rocketchip.unittest.UnitTests

class WithRingSystemBus(
    buffer: TLNetworkBufferParams = TLNetworkBufferParams.default)
    extends Config((site, here, up) => {
  case TLNetworkTopologyLocated(InSubsystem) =>
    up(TLNetworkTopologyLocated(InSubsystem), site).map(topo =>
      topo match {
        case j: JustOneBusTopologyParams =>
          new TLBusWrapperTopology(j.instantiations.map(inst => inst match {
            case (SBUS, sbus_params: SystemBusParams) => (SBUS, RingSystemBusParams(sbus_params, buffer))
            case a => a
          }
        ), j.connections)
        case x => x
      }
    )
})

class WithTestChipUnitTests extends Config((site, here, up) => {
  case UnitTests => (testParams: Parameters) =>
    TestChipUnitTests(testParams)
})

class WithClockUtilTests extends Config((site, here, up) => {
  case UnitTests => (testParams: Parameters) => ClockUtilTests()
})

class TestChipUnitTestConfig extends Config(
  new WithTestChipUnitTests ++ new BaseConfig)

class ClockUtilTestConfig extends Config(
  new WithClockUtilTests ++ new BaseConfig)

class WithBlockDevice(enable: Boolean = true) extends Config((site, here, up) => {
  case BlockDeviceKey => enable match {
    case true => Some(BlockDeviceConfig())
    case false => None
  }
})

class WithBlockDeviceLocations(slaveWhere: TLBusWrapperLocation = PBUS, masterWhere: TLBusWrapperLocation = FBUS) extends Config((site, here, up) => {
  case BlockDeviceAttachKey => BlockDeviceAttachParams(slaveWhere, masterWhere)
})

class WithNBlockDeviceTrackers(n: Int) extends Config((site, here, up) => {
  case BlockDeviceKey => up(BlockDeviceKey, site) match {
    case Some(a) => Some(a.copy(nTrackers = n))
    case None => None
  }
})

// Default size should be tiny
class WithDefaultSerialTL extends Config((site, here, up) => {
  case SerialTLKey => Some(SerialTLParams(
    memParams = MasterPortParams(
      base = BigInt("10000000", 16),
      size = BigInt("00001000", 16),
      beatBytes = site(MemoryBusKey).beatBytes,
      idBits = 4
    ),
    width = 4
  ))
})

class WithSerialTLWidth(width: Int) extends Config((site, here, up) => {
  case SerialTLKey => up(SerialTLKey).map(k => k.copy(width=width))
})

class WithAXIMemOverSerialTL(axiMemOverSerialTLParams: AXIMemOverSerialTLClockParams) extends Config((site, here, up) => {
  case SerialTLKey => up(SerialTLKey).map(k => k.copy(axiMemOverSerialTLParams=Some(axiMemOverSerialTLParams)))
})

class WithSerialTLAsyncResetQueue extends Config((site, here, up) => {
  case SerialTLKey => up(SerialTLKey).map(k => k.copy(asyncResetQueue = true))
})

class WithSerialPBusMem extends Config((site, here, up) => {
  case SerialTLAttachKey => up(SerialTLAttachKey, site).copy(slaveWhere = PBUS)
})

class WithSerialSlaveCrossingType(xType: ClockCrossingType) extends Config((site, here, up) => {
  case SerialTLAttachKey => up(SerialTLAttachKey, site).copy(slaveCrossingType = xType)
})

class WithAsynchronousSerialSlaveCrossing extends WithSerialSlaveCrossingType(AsynchronousCrossing())

class WithSerialTLMem(
  base: BigInt = BigInt("80000000", 16),
  size: BigInt = BigInt("10000000", 16),
  isMainMemory: Boolean = true
) extends Config((site, here, up) => {
  case SerialTLKey => up(SerialTLKey, site).map { k => k.copy(
    memParams = k.memParams.copy(
      base = base,
      size = size,
    ),
    isMemoryDevice = isMainMemory
  )}
})

<<<<<<< HEAD
class WithSerialTLROMFile(file: String) extends Config((site, here, up) => {
  case SerialTLKey => up(SerialTLKey, site).map { k => k.copy(
    romParams = k.romParams.copy(contentFileName = Some(file))
  ) }
})
=======
class WithTilesStartInReset(harts: Int*) extends Config((site, here, up) => {
  case TileResetCtrlKey => up(TileResetCtrlKey, site).copy(initResetHarts = up(TileResetCtrlKey, site).initResetHarts ++ harts)
})
>>>>>>> 89b9d66c
<|MERGE_RESOLUTION|>--- conflicted
+++ resolved
@@ -107,14 +107,13 @@
   )}
 })
 
-<<<<<<< HEAD
+
 class WithSerialTLROMFile(file: String) extends Config((site, here, up) => {
   case SerialTLKey => up(SerialTLKey, site).map { k => k.copy(
     romParams = k.romParams.copy(contentFileName = Some(file))
   ) }
 })
-=======
+
 class WithTilesStartInReset(harts: Int*) extends Config((site, here, up) => {
   case TileResetCtrlKey => up(TileResetCtrlKey, site).copy(initResetHarts = up(TileResetCtrlKey, site).initResetHarts ++ harts)
-})
->>>>>>> 89b9d66c
+})