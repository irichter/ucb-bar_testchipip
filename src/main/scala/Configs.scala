package testchipip

import chisel3._
import freechips.rocketchip.system.BaseConfig
import freechips.rocketchip.config.{Parameters, Config}
<<<<<<< HEAD
import freechips.rocketchip.diplomacy.BufferParams
import freechips.rocketchip.subsystem.{BuildSystemBus, SystemBusKey, CacheBlockBytes}
import freechips.rocketchip.tile.XLen
=======
import freechips.rocketchip.subsystem.{BuildSystemBus, SystemBusKey}
>>>>>>> 30d44252
import freechips.rocketchip.unittest.UnitTests

class WithRingSystemBus(
    buffer: TLNetworkBufferParams = TLNetworkBufferParams.default)
    extends Config((site, here, up) => {
  case BuildSystemBus => (p: Parameters) =>
    new RingSystemBus(p(SystemBusKey), buffer)(p)
})

<<<<<<< HEAD
class WithMeshSystemBus(
    buffer: TLNetworkBufferParams = TLNetworkBufferParams.default)
    extends Config((site, here, up) => {
  case BuildSystemBus => (p: Parameters) =>
    new MeshSystemBus(p(SystemBusKey), buffer)(p)
})

=======
>>>>>>> 30d44252
class WithTestChipUnitTests extends Config((site, here, up) => {
  case UnitTests => (testParams: Parameters) =>
    TestChipUnitTests(testParams)
})

class TestChipUnitTestConfig extends Config(
  new WithTestChipUnitTests ++ new BaseConfig)

class WithBlockDevice extends Config((site, here, up) => {
  case BlockDeviceKey => Some(BlockDeviceConfig())
})

class WithNBlockDeviceTrackers(n: Int) extends Config((site, here, up) => {
  case BlockDeviceKey => up(BlockDeviceKey, site) match {
    case Some(a) => Some(a.copy(nTrackers = n))
    case None => None
  }
})

class WithTSI extends Config((site, here, up) => {
  case SerialKey => true
})<|MERGE_RESOLUTION|>--- conflicted
+++ resolved
@@ -3,13 +3,7 @@
 import chisel3._
 import freechips.rocketchip.system.BaseConfig
 import freechips.rocketchip.config.{Parameters, Config}
-<<<<<<< HEAD
-import freechips.rocketchip.diplomacy.BufferParams
-import freechips.rocketchip.subsystem.{BuildSystemBus, SystemBusKey, CacheBlockBytes}
-import freechips.rocketchip.tile.XLen
-=======
 import freechips.rocketchip.subsystem.{BuildSystemBus, SystemBusKey}
->>>>>>> 30d44252
 import freechips.rocketchip.unittest.UnitTests
 
 class WithRingSystemBus(
@@ -19,16 +13,6 @@
     new RingSystemBus(p(SystemBusKey), buffer)(p)
 })
 
-<<<<<<< HEAD
-class WithMeshSystemBus(
-    buffer: TLNetworkBufferParams = TLNetworkBufferParams.default)
-    extends Config((site, here, up) => {
-  case BuildSystemBus => (p: Parameters) =>
-    new MeshSystemBus(p(SystemBusKey), buffer)(p)
-})
-
-=======
->>>>>>> 30d44252
 class WithTestChipUnitTests extends Config((site, here, up) => {
   case UnitTests => (testParams: Parameters) =>
     TestChipUnitTests(testParams)
