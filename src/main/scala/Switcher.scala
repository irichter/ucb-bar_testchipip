package testchipip

import chisel3._
import chisel3.util._
import freechips.rocketchip.config.Parameters
import freechips.rocketchip.diplomacy._
import freechips.rocketchip.tilelink._

class TLSplitter(n: Int, params: TLBundleParameters) extends Module {
  val io = IO(new Bundle {
    val in = Flipped(new TLBundle(params))
    val out = Vec(n, new TLBundle(params))
    val sel = Input(UInt(log2Ceil(n).W))
  })

  io.out.zipWithIndex.foreach { case (out, i) =>
    val selected = io.sel === i.U

    out.a.valid := io.in.a.valid && selected
    out.a.bits := io.in.a.bits

    out.b.ready := io.in.b.ready && selected

    out.c.valid := io.in.c.valid && selected
    out.c.bits  := io.in.c.bits

    out.d.ready := io.in.d.ready && selected

    out.e.valid := io.in.e.valid && selected
    out.e.bits  := io.in.e.bits
  }

  io.in.a.ready := VecInit(io.out.map(_.a.ready))(io.sel)
  io.in.b.valid := VecInit(io.out.map(_.b.valid))(io.sel)
  io.in.b.bits  := VecInit(io.out.map(_.b.bits))(io.sel)
  io.in.c.ready := VecInit(io.out.map(_.c.ready))(io.sel)
  io.in.d.valid := VecInit(io.out.map(_.d.valid))(io.sel)
  io.in.d.bits  := VecInit(io.out.map(_.d.bits))(io.sel)
  io.in.e.ready := VecInit(io.out.map(_.e.ready))(io.sel)
}

class TLSwitchArbiter(n: Int, edge: TLEdge) extends Module {
  val params = edge.bundle
  val io = IO(new Bundle {
    val in = Flipped(Vec(n, new TLBundle(params)))
    val out = new TLBundle(params)
  })

  val inA = io.in.zipWithIndex.map { case (in, i) =>
    val a = Wire(Decoupled(new TLBundleA(params)))
    a.valid := in.a.valid
    a.bits := in.a.bits
    a.bits.source := Cat(in.a.bits.source, i.U(log2Ceil(n).W))
    in.a.ready := a.ready
    a
  }

  val inC = io.in.zipWithIndex.map { case (in, i) =>
    val c = Wire(Decoupled(new TLBundleC(params)))
    c.valid := in.c.valid
    c.bits  := in.c.bits
    c.bits.source := Cat(in.c.bits.source, i.U(log2Ceil(n).W))
    in.c.ready := c.ready
    c
  }

  val inE = io.in.map(_.e)

  TLArbiter.robin(edge, io.out.a, inA:_*)
  TLArbiter.robin(edge, io.out.c, inC:_*)
  TLArbiter.robin(edge, io.out.e, inE:_*)

  // Initial assignments
  io.out.b.ready := false.B
  io.out.d.ready := false.B

  io.in.zipWithIndex.foreach { case (in, i) =>
    val bId = io.out.b.bits.source(log2Ceil(n)-1, 0)

    in.b.valid := io.out.b.valid && bId === i.U
    in.b.bits  := io.out.b.bits
    in.b.bits.source := io.out.b.bits.source >> log2Ceil(n).U
    when (bId === i.U) { io.out.b.ready := in.b.ready }

    val dId = io.out.d.bits.source(log2Ceil(n)-1, 0)

    in.d.valid := io.out.d.valid && dId === i.U
    in.d.bits := io.out.d.bits
    in.d.bits.source := io.out.d.bits.source >> log2Ceil(n).U
    when (dId === i.U) { io.out.d.ready := in.d.ready }
  }
}

class TLSwitcher(
    inPortN: Int,
    outPortN: Seq[Int],
    address: Seq[Seq[AddressSet]],
    cacheable: Boolean = true,
    executable: Boolean = true,
    beatBytes: Int = 4,
    lineBytes: Int = 64,
    idBits: Int = 6)(implicit p: Parameters) extends LazyModule {

  val device = new SimpleDevice("switcher", Seq("ucb-bar,switcher"))

  val innode = TLManagerNode(Seq.tabulate(inPortN) { i =>
    TLManagerPortParameters(
      Seq(TLManagerParameters(
        address    = address(i),
        resources  = device.reg("mem"),
        regionType = if (cacheable) RegionType.UNCACHED
<<<<<<< HEAD
                     else RegionType.IDEMPOTENT,
=======
                     else RegionType.VOLATILE,
>>>>>>> 85db33c3
        executable = executable,
        supportsGet        = TransferSizes(1, lineBytes),
        supportsPutPartial = TransferSizes(1, lineBytes),
        supportsPutFull    = TransferSizes(1, lineBytes))),
      beatBytes = beatBytes)
  })

  val outnodes = outPortN.map(n =>
    TLClientNode(Seq.tabulate(n) { i =>
      TLClientPortParameters(Seq(TLClientParameters(
        name = s"switch_$i", sourceId = IdRange(0, 1 << idBits))))
    })): Seq[TLClientNode]

  lazy val module = new LazyModuleImp(this) {
    val io = IO(new Bundle {
      val sel = Input(UInt(log2Ceil(outPortN.size).W))
    })

    val splitTL = innode.in.map { case (in, edge) =>
      val splitter = Module(new TLSplitter(outPortN.size, edge.bundle))
      splitter.io.in <> in
      splitter.io.sel := io.sel
      splitter.io.out
    }

    outnodes.zipWithIndex.foreach { case (outnode, i) =>
      val inputs = splitTL.map(all => all(i))
      val nOutputs = outnode.out.size
      val inputsPerOutput = inputs.size / nOutputs
      val arbIdBits = log2Ceil(inputsPerOutput)
      val inParams = innode.in(0)._2.bundle
      val outParams = outnode.out(0)._2.bundle

      require(inputs.size >= nOutputs)
      require((inputs.size % nOutputs) == 0)
      require(outParams.sourceBits >= (inParams.sourceBits + arbIdBits))
      require(outParams.dataBits == inParams.dataBits)

      outnode.out.zipWithIndex.foreach { case ((out, edge), j) =>
        if (inputsPerOutput == 1) {
          out <> inputs(j)
        } else {
          val arbInputs = (j until inputs.size by nOutputs).map(k => inputs(k))
          val arb = Module(new TLSwitchArbiter(arbInputs.size, edge))
          arb.io.in <> arbInputs
          out <> arb.io.out
        }
      }
    }
  }
}<|MERGE_RESOLUTION|>--- conflicted
+++ resolved
@@ -109,11 +109,7 @@
         address    = address(i),
         resources  = device.reg("mem"),
         regionType = if (cacheable) RegionType.UNCACHED
-<<<<<<< HEAD
-                     else RegionType.IDEMPOTENT,
-=======
                      else RegionType.VOLATILE,
->>>>>>> 85db33c3
         executable = executable,
         supportsGet        = TransferSizes(1, lineBytes),
         supportsPutPartial = TransferSizes(1, lineBytes),
