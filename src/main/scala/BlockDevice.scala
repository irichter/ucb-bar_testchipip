package testchipip

import chisel3._
import chisel3.core.IntParam
import chisel3.util._
import freechips.rocketchip.config.{Field, Parameters}
import freechips.rocketchip.subsystem.CacheBlockBytes
import freechips.rocketchip.subsystem.BaseSubsystem
import freechips.rocketchip.diplomacy._
import freechips.rocketchip.regmapper.{RegisterReadIO, RegField, HasRegMap}
import freechips.rocketchip.tilelink._
import freechips.rocketchip.util.{ParameterizedBundle, DecoupledHelper, UIntIsOneOf}
import scala.math.max

case class BlockDeviceConfig(
  ctrlAddr: BigInt = 0x10015000,
  nTrackers: Int = 1)

case object BlockDeviceKey extends Field[Seq[BlockDeviceConfig]](Nil)
case object LocalBlockDeviceKey extends Field[BlockDeviceConfig]

trait HasBlockDeviceParameters {
  implicit val p: Parameters
  val blockDevExternal = p(LocalBlockDeviceKey)
  val ctrlAddr = blockDevExternal.ctrlAddr
  val dataBytes = 512
  val sectorBits = 32
  val nTrackers = blockDevExternal.nTrackers
  val tagBits = log2Up(nTrackers)
  val nTrackerBits = log2Up(nTrackers+1)
  val dataBitsPerBeat = 64
  val dataBeats = (dataBytes * 8) / dataBitsPerBeat
  val sectorSize = log2Ceil(sectorBits/8)
  val beatIdxBits = log2Ceil(dataBeats)
  val backendQueueDepth = max(2, nTrackers)
  val backendQueueCountBits = log2Ceil(backendQueueDepth+1)
  val pAddrBits = 64 // TODO: make this configurable
}

abstract class BlockDeviceBundle(implicit val p: Parameters)
  extends ParameterizedBundle()(p) with HasBlockDeviceParameters

abstract class BlockDeviceModule(implicit val p: Parameters)
  extends Module with HasBlockDeviceParameters

class BlockDeviceRequest(implicit p: Parameters) extends BlockDeviceBundle {
  val write = Bool()
  val offset = UInt(sectorBits.W)
  val len = UInt(sectorBits.W)
  val tag = UInt(tagBits.W)
}

class BlockDeviceFrontendRequest(implicit p: Parameters)
    extends BlockDeviceRequest {
  val addr = UInt(pAddrBits.W)
}

class BlockDeviceData(implicit p: Parameters) extends BlockDeviceBundle {
  val data = UInt(dataBitsPerBeat.W)
  val tag = UInt(tagBits.W)
}

class BlockDeviceInfo(implicit p: Parameters) extends BlockDeviceBundle {
  val nsectors = UInt(sectorBits.W)
  val max_req_len = UInt(sectorBits.W)
}

class BlockDeviceIO(implicit p: Parameters) extends BlockDeviceBundle {
  val req = Decoupled(new BlockDeviceRequest)
  val data = Decoupled(new BlockDeviceData)
  val resp = Flipped(Decoupled(new BlockDeviceData))
  val info = Input(new BlockDeviceInfo)
}

class BlockDeviceArbiter(implicit p: Parameters) extends BlockDeviceModule {
  val io = IO(new Bundle {
    val in = Flipped(Vec(nTrackers, new BlockDeviceIO))
    val out = new BlockDeviceIO
  })

  val reqArb = Module(new RRArbiter(new BlockDeviceRequest, nTrackers))
  reqArb.io.in <> io.in.map(_.req)
  io.out.req <> reqArb.io.out
  io.out.req.bits.tag := reqArb.io.chosen

  val dataArb = Module(new RRArbiter(new BlockDeviceData, nTrackers))
  dataArb.io.in <> io.in.map(_.data)
  io.out.data <> dataArb.io.out
  io.out.data.bits.tag := dataArb.io.chosen

  io.out.resp.ready := false.B
  io.in.zipWithIndex.foreach { case (in, i) =>
    val me = io.out.resp.bits.tag === i.U
    in.resp.valid := me && io.out.resp.valid
    in.resp.bits := io.out.resp.bits
    when (me) { io.out.resp.ready := in.resp.ready }
    in.info := io.out.info
  }
}

class BlockDeviceTracker(id: Int)(implicit p: Parameters)
    extends LazyModule with HasBlockDeviceParameters {

  val node = TLHelper.makeClientNode(
    name = s"blkdev-tracker$id", sourceId = IdRange(0, 1))

  lazy val module = new BlockDeviceTrackerModule(this)
}

class BlockDeviceTrackerIO(implicit p: Parameters) extends BlockDeviceBundle {
  val req = Decoupled(new BlockDeviceFrontendRequest)
  val complete = Flipped(Decoupled(Bool()))
}

class BlockDeviceTrackerModule(outer: BlockDeviceTracker)
    extends LazyModuleImp(outer) with HasBlockDeviceParameters {
  val io = IO(new Bundle {
    val front = Flipped(new BlockDeviceTrackerIO)
    val bdev = new BlockDeviceIO
  })

  val (tl, edge) = outer.node.out(0)
  val req = Reg(new BlockDeviceFrontendRequest)

  require (tl.a.bits.data.getWidth == dataBitsPerBeat)

  val (s_idle :: s_bdev_req :: s_bdev_read_data ::
       s_bdev_write_data :: s_bdev_write_resp ::
       s_mem_write_resp :: s_mem_read_req ::
       s_complete :: Nil) = Enum(8)
  val state = RegInit(s_idle)

  val cacheBlockBytes = p(CacheBlockBytes)
  val blocksPerSector = dataBytes / cacheBlockBytes
  val beatsPerBlock = (cacheBlockBytes * 8) / dataBitsPerBeat

  val get_acq = edge.Get(
    fromSource = 0.U,
    toAddress = req.addr,
    lgSize = log2Ceil(cacheBlockBytes).U)._2
  val put_acq = edge.Put(
    fromSource = 0.U,
    toAddress = req.addr,
    lgSize = log2Ceil(cacheBlockBytes).U,
    data = io.bdev.resp.bits.data)._2

  io.front.req.ready := state === s_idle
  io.bdev.req.valid := state === s_bdev_req
  io.bdev.req.bits := req
  io.bdev.req.bits.tag := 0.U
  io.bdev.data.valid := (state === s_bdev_write_data) && tl.d.valid
  io.bdev.data.bits.data := tl.d.bits.data
  io.bdev.data.bits.tag := 0.U
  tl.d.ready := (state === s_bdev_write_data && io.bdev.data.ready) ||
                (state === s_mem_write_resp)
  io.bdev.resp.ready := (state === s_bdev_write_resp) ||
                        (state === s_bdev_read_data && tl.a.ready)
  tl.a.valid := (state === s_mem_read_req) ||
                (state === s_bdev_read_data && io.bdev.resp.valid)
  tl.a.bits := Mux(state === s_mem_read_req, get_acq, put_acq)
  io.front.complete.valid := state === s_complete

  tl.b.ready := false.B
  tl.c.valid := false.B
  tl.e.valid := false.B

  when (io.front.req.fire()) {
    req := io.front.req.bits
    state := s_bdev_req
  }

  when (io.bdev.req.fire()) {
    when (req.write) {
      state := s_mem_read_req
    } .otherwise {
      state := s_bdev_read_data
    }
  }

  when (tl.a.ready && state === s_mem_read_req) {
    state := s_bdev_write_data
  }

  val (read_beat, read_blk_done) = Counter(io.bdev.data.fire(), beatsPerBlock)
  val (read_block, read_sector_done) = Counter(read_blk_done, blocksPerSector)

  when (read_blk_done) {
    req.addr := req.addr + cacheBlockBytes.U
    state := s_mem_read_req
  }
  when (read_sector_done) {
    req.len := req.len - 1.U
    req.offset := req.offset + 1.U
    when (req.len === 1.U) { state := s_bdev_write_resp }
  }

  when (io.bdev.resp.valid && state === s_bdev_write_resp) {
    state := s_complete
  }

  val (write_beat, write_blk_done) = Counter(
    io.bdev.resp.fire() && state === s_bdev_read_data, beatsPerBlock)
  when (write_blk_done) { state := s_mem_write_resp }

  val tl_write_d_fire = tl.d.valid && state === s_mem_write_resp
  val (write_block, write_sector_done) = Counter(tl_write_d_fire, blocksPerSector)

  when (tl_write_d_fire) {
    req.addr := req.addr + cacheBlockBytes.U
    state := s_bdev_read_data
  }

  when (write_sector_done) {
    req.len := req.len - 1.U
    req.offset := req.offset + 1.U
    when (req.len === 1.U) { state := s_complete }
  }

  when (io.front.complete.fire()) { state := s_idle }
}

class BlockDeviceBackendIO(implicit p: Parameters) extends BlockDeviceBundle {
  val req = Decoupled(new BlockDeviceFrontendRequest)
  val allocate = Flipped(Decoupled(UInt(tagBits.W)))
  val nallocate = Input(UInt(backendQueueCountBits.W))
  val complete = Flipped(Decoupled(UInt(tagBits.W)))
  val ncomplete = Input(UInt(backendQueueCountBits.W))
}

class BlockDeviceRouter(implicit p: Parameters) extends BlockDeviceModule {
  val io = IO(new Bundle {
    val in = Flipped(new BlockDeviceBackendIO)
    val out = Vec(nTrackers, new BlockDeviceTrackerIO)
  })

  val outReadyAll = io.out.map(_.req.ready)
  val outReadyOH = PriorityEncoderOH(outReadyAll)
  val outReady = outReadyAll.reduce(_ || _)

  val allocQueue = Module(new Queue(UInt(tagBits.W), backendQueueDepth))
  io.in.allocate <> allocQueue.io.deq
  io.in.nallocate := PopCount(outReadyAll)

  val helper = DecoupledHelper(
    outReady,
    io.in.req.valid,
    allocQueue.io.enq.ready)

  io.in.req.ready := helper.fire(io.in.req.valid)
  allocQueue.io.enq.valid := helper.fire(allocQueue.io.enq.ready)
  allocQueue.io.enq.bits := OHToUInt(outReadyOH)

  io.out.zipWithIndex.foreach { case (out, i) =>
    out.req.valid := helper.fire(outReady, outReadyOH(i))
    out.req.bits := io.in.req.bits
  }

  val completeQueue = Module(new Queue(UInt(tagBits.W), backendQueueDepth))
  val completeArb = Module(new RRArbiter(Bool(), nTrackers))
  completeArb.io.in <> io.out.map(_.complete)
  completeQueue.io.enq.valid := completeArb.io.out.valid
  completeQueue.io.enq.bits := completeArb.io.chosen
  completeArb.io.out.ready := completeQueue.io.enq.ready
  io.in.complete <> completeQueue.io.deq
  io.in.ncomplete := completeQueue.io.count
}

case class BlockDeviceFrontendParams(address: BigInt, beatBytes: Int)

trait BlockDeviceFrontendBundle extends Bundle with HasBlockDeviceParameters {
  implicit val p: Parameters

  val back = new BlockDeviceBackendIO
  val info = Input(new BlockDeviceInfo)
}

trait BlockDeviceFrontendModule extends HasRegMap
    with HasBlockDeviceParameters {

  implicit val p: Parameters
  val io: BlockDeviceFrontendBundle
  def params: BlockDeviceFrontendParams
  val dataBits = params.beatBytes * 8

  require (dataBits >= 64)
  require (pAddrBits <= 64)
  require (sectorBits <= 32)
  require (nTrackers < 256)

  val addr = Reg(UInt(pAddrBits.W))
  val offset = Reg(UInt(sectorBits.W))
  val len = Reg(UInt(sectorBits.W))
  val write = Reg(Bool())

  val allocRead = Wire(new RegisterReadIO(UInt(tagBits.W)))
  io.back.req.valid := allocRead.request.valid
  io.back.req.bits.addr := addr
  io.back.req.bits.offset := offset
  io.back.req.bits.len := len
  io.back.req.bits.write := write
  allocRead.request.ready := io.back.req.ready
  allocRead.request.bits := DontCare
  allocRead.response <> io.back.allocate

  interrupts(0) := io.back.complete.valid

  regmap(
    0x00 -> Seq(RegField(pAddrBits, addr)),
    0x08 -> Seq(RegField(sectorBits, offset)),
    0x0C -> Seq(RegField(sectorBits, len)),
    0x10 -> Seq(RegField(1, write)),
    0x11 -> Seq(RegField.r(tagBits, allocRead)),
    0x12 -> Seq(RegField.r(backendQueueCountBits, io.back.nallocate)),
    0x13 -> Seq(RegField.r(tagBits, io.back.complete)),
    0x14 -> Seq(RegField.r(backendQueueCountBits, io.back.ncomplete)),
    0x18 -> Seq(RegField.r(sectorBits, io.info.nsectors)),
    0x1C -> Seq(RegField.r(sectorBits, io.info.max_req_len)))
}

class BlockDeviceFrontend(c: BlockDeviceFrontendParams)(implicit p: Parameters)
  extends TLRegisterRouter(
    c.address, "blkdev-controller", Seq("ucbbar,blkdev"),
    interrupts = 1, beatBytes = c.beatBytes, concurrency = 1)(
      new TLRegBundle(c, _)    with BlockDeviceFrontendBundle)(
      new TLRegModule(c, _, _) with BlockDeviceFrontendModule)

class BlockDeviceController(beatBytes: Int)(implicit p: Parameters)
    extends LazyModule with HasBlockDeviceParameters {

  val mmio = TLIdentityNode()
  val mem = TLIdentityNode()
  val trackers = Seq.tabulate(nTrackers)(
    id => LazyModule(new BlockDeviceTracker(id)))
  val frontend = LazyModule(new BlockDeviceFrontend(
    BlockDeviceFrontendParams(ctrlAddr, beatBytes)))

  frontend.node := mmio
  val intnode = frontend.intnode
  trackers.foreach { tr => mem := TLWidthWidget(dataBitsPerBeat/8) := tr.node }

  lazy val module = new BlockDeviceControllerModule(this)
}

class BlockDeviceControllerModule(outer: BlockDeviceController)
    extends LazyModuleImp(outer) {
  val io = IO(new Bundle {
    val bdev = new BlockDeviceIO
  })

  val frontend = outer.frontend.module
  val router = Module(new BlockDeviceRouter)
  val trackers = outer.trackers.map(_.module)
  val arbiter = Module(new BlockDeviceArbiter)

  frontend.io.info := io.bdev.info
  router.io.in <> frontend.io.back
  trackers.zip(router.io.out).foreach {
    case (tracker, out) => tracker.io.front <> out
  }
  arbiter.io.in <> trackers.map(_.io.bdev)
  io.bdev <> arbiter.io.out
}

class BlockDeviceModel(nSectors: Int)(implicit p: Parameters) extends BlockDeviceModule {
  val io = IO(Flipped(new BlockDeviceIO))

  val blocks = Mem(nSectors, Vec(dataBeats, UInt(dataBitsPerBeat.W)))
  val requests = Reg(Vec(nTrackers, new BlockDeviceRequest))
  val beatCounts = Reg(Vec(nTrackers, UInt(beatIdxBits.W)))
  val reqValid = RegInit(0.U(nTrackers.W))

  when (io.req.fire()) {
    requests(io.req.bits.tag) := io.req.bits
    beatCounts(io.req.bits.tag) := 0.U
  }

  val dataReq = requests(io.data.bits.tag)
  val dataBeat = beatCounts(io.data.bits.tag)
  when (io.data.fire()) {
    blocks(dataReq.offset).apply(dataBeat) := io.data.bits.data
    when (dataBeat === (dataBeats-1).U) {
      requests(io.data.bits.tag).offset := dataReq.offset + 1.U
      requests(io.data.bits.tag).len := dataReq.len - 1.U
      beatCounts(io.data.bits.tag) := 0.U
    } .otherwise {
      beatCounts(io.data.bits.tag) := dataBeat + 1.U
    }
  }

  val respReq = requests(io.resp.bits.tag)
  val respBeat = beatCounts(io.resp.bits.tag)
  when (io.resp.fire() && !respReq.write) {
    when (respBeat === (dataBeats-1).U) {
      requests(io.resp.bits.tag).offset := respReq.offset + 1.U
      requests(io.resp.bits.tag).len := respReq.len - 1.U
      beatCounts(io.resp.bits.tag) := 0.U
    } .otherwise {
      beatCounts(io.resp.bits.tag) := respBeat + 1.U
    }
  }

  val respValid = reqValid & Cat(
    requests.reverse.map(req => !req.write || (req.len === 0.U)))
  val respValidOH = PriorityEncoderOH(respValid)
  val respFinished = io.resp.fire() && (respReq.write ||
    (respBeat === (dataBeats-1).U && respReq.len === 1.U))

  reqValid := (reqValid |
    Mux(io.req.fire(), UIntToOH(io.req.bits.tag), 0.U)) &
    ~Mux(respFinished, respValidOH, 0.U)

  io.req.ready := !reqValid.andR
  io.data.ready := (reqValid >> io.data.bits.tag)(0) && dataReq.write
  io.resp.valid := respValid.orR
  io.resp.bits.tag := OHToUInt(respValidOH)
  io.resp.bits.data := blocks(respReq.offset).apply(respBeat)
  io.info.nsectors := nSectors.U
  io.info.max_req_len := ~0.U(sectorBits.W)
}

object SimBlockDeviceParamMap {
  def apply(p: Parameters) = {
    val config = p(LocalBlockDeviceKey)
    Map("TAG_BITS" -> IntParam(log2Up(config.nTrackers)))
  }
}

class SimBlockDevice(implicit p: Parameters)
  extends BlackBox(SimBlockDeviceParamMap(p)) with HasBlackBoxResource {
  val io = IO(new Bundle {
    val clock = Input(Clock())
    val reset = Input(Bool())
    val bdev = Flipped(new BlockDeviceIO)
  })

  setResource("/testchipip/vsrc/SimBlockDevice.v")
  setResource("/testchipip/csrc/SimBlockDevice.cc")
  setResource("/testchipip/csrc/blkdev.cc")
  setResource("/testchipip/csrc/blkdev.h")
}

trait CanHavePeripheryBlockDevice { this: BaseSubsystem =>
  private val portName = "blkdev-controller"

  println(s"${p(BlockDeviceKey)}")
  val controllers = p(BlockDeviceKey).map { conf =>
    val c = LazyModule(new BlockDeviceController(pbus.beatBytes)(
      p.alterPartial { case LocalBlockDeviceKey => conf }))

    pbus.toVariableWidthSlave(Some(portName))  { c.mmio }
    fbus.fromPort(Some(portName))() :=* c.mem
    ibus.fromSync := c.intnode
    c
  }
}

trait CanHavePeripheryBlockDeviceModuleImp extends LazyModuleImp {
  val outer: CanHavePeripheryBlockDevice

  val bdev = outer.controllers.map { ctrl =>
    val io = IO(new BlockDeviceIO()(ctrl.p))
    io <> ctrl.module.io.bdev
    io
  }

<<<<<<< HEAD
  def connectSimBlockDevices(clock: Clock, reset: Bool) {
    bdev.foreach { io =>
      val sim = Module(new SimBlockDevice()(io.p))
      sim.io.clock := clock
      sim.io.reset := reset
      sim.io.bdev <> io
=======
  def connectSimBlockDevice(clock: Clock, reset: Bool) = SimBlockDevice.connect(clock, reset, bdev)
  def connectBlockDeviceModel() = BlockDeviceModel.connect(bdev)
}

object SimBlockDevice {
  def connect(clock: Clock, reset: Bool, bdev: Option[BlockDeviceIO])(implicit p: Parameters) {
    bdev.foreach { b =>
      val sim = Module(new SimBlockDevice)
      sim.io.clock := clock
      sim.io.reset := reset
      sim.io.bdev <> b
>>>>>>> b8d6f210
    }
  }
}

<<<<<<< HEAD
  def connectBlockDeviceModels() {
    bdev.foreach { io =>
      val model = Module(new BlockDeviceModel(16)(io.p))
      model.io <> io
=======
object BlockDeviceModel {
  def connect(bdev: Option[BlockDeviceIO])(implicit p: Parameters) {
    bdev.foreach { b =>
      val model = Module(new BlockDeviceModel(16))
      model.io <> b
>>>>>>> b8d6f210
    }
  }
}<|MERGE_RESOLUTION|>--- conflicted
+++ resolved
@@ -463,42 +463,26 @@
     io
   }
 
-<<<<<<< HEAD
-  def connectSimBlockDevices(clock: Clock, reset: Bool) {
-    bdev.foreach { io =>
-      val sim = Module(new SimBlockDevice()(io.p))
-      sim.io.clock := clock
-      sim.io.reset := reset
-      sim.io.bdev <> io
-=======
-  def connectSimBlockDevice(clock: Clock, reset: Bool) = SimBlockDevice.connect(clock, reset, bdev)
-  def connectBlockDeviceModel() = BlockDeviceModel.connect(bdev)
+  def connectSimBlockDevices(clock: Clock, reset: Bool) = SimBlockDevice.connect(clock, reset, bdev)
+  def connectBlockDeviceModels() = BlockDeviceModel.connect(bdev)
 }
 
 object SimBlockDevice {
-  def connect(clock: Clock, reset: Bool, bdev: Option[BlockDeviceIO])(implicit p: Parameters) {
+  def connect(clock: Clock, reset: Bool, bdev: Seq[BlockDeviceIO]) {
     bdev.foreach { b =>
-      val sim = Module(new SimBlockDevice)
+      val sim = Module(new SimBlockDevice()(b.p))
       sim.io.clock := clock
       sim.io.reset := reset
       sim.io.bdev <> b
->>>>>>> b8d6f210
     }
   }
 }
 
-<<<<<<< HEAD
-  def connectBlockDeviceModels() {
-    bdev.foreach { io =>
-      val model = Module(new BlockDeviceModel(16)(io.p))
-      model.io <> io
-=======
 object BlockDeviceModel {
-  def connect(bdev: Option[BlockDeviceIO])(implicit p: Parameters) {
+  def connect(bdev: Seq[BlockDeviceIO]) {
     bdev.foreach { b =>
-      val model = Module(new BlockDeviceModel(16))
+      val model = Module(new BlockDeviceModel(16)(b.p))
       model.io <> b
->>>>>>> b8d6f210
     }
   }
 }