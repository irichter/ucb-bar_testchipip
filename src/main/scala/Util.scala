--- conflicted
+++ resolved
@@ -60,13 +60,8 @@
     extends Module(Option(clockSignal), Option(resetSignal)) {
   val io = IO(new Bundle {
     val value = UInt(OUTPUT, width = w)
-<<<<<<< HEAD
   })
-  io.value := WideCounter(w, inc, reset)
-=======
-  }
   io.value := AsyncWideCounter(w, inc, reset).value
->>>>>>> bbe23dfd
 }
 
 object WideCounterModule {
